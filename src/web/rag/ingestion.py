--- conflicted
+++ resolved
@@ -7,13 +7,8 @@
 from datetime import datetime, timedelta
 from typing import Any, Dict, List, Optional
 
-<<<<<<< HEAD
 from core.database import Session, Trade, Position, Document
 from web.rag.intelligence import FKSIntelligence
-=======
-from database import Document, Position, Session, Trade
-from rag.intelligence import FKSIntelligence
->>>>>>> b7a4cf59
 
 
 class DataIngestionPipeline:
