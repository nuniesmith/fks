--- conflicted
+++ resolved
@@ -15,36 +15,24 @@
 import pandas as pd
 import numpy as np
 import talib
-<<<<<<< HEAD
 from datetime import timedelta
 from typing import Dict, List, Tuple, Any
-=======
->>>>>>> b7a4cf59
 
 from framework.config.constants import ALTS, FEE_RATE, MAINS, SYMBOLS
 
 
 def run_backtest(df_prices, M, atr_period=14, sl_multiplier=2, tp_multiplier=3, fast_mode=True):
     """
-<<<<<<< HEAD
     Run backtest on historical price data with optimized performance.
     
-=======
-    Run backtest on historical price data.
-
->>>>>>> b7a4cf59
     Args:
         df_prices: Dictionary of DataFrames with OHLCV data for each symbol
         M: Moving average period for signal generation
         atr_period: ATR calculation period
         sl_multiplier: Stop loss multiplier (ATR)
         tp_multiplier: Take profit multiplier (ATR)
-<<<<<<< HEAD
         fast_mode: Use optimized vectorized operations (default: True)
     
-=======
-
->>>>>>> b7a4cf59
     Returns:
         tuple: (metrics, returns, cum_ret, trades)
             - metrics: Dict of performance metrics
@@ -58,7 +46,6 @@
         - NumPy arrays for faster computation
         - Reduced DataFrame copies
     """
-<<<<<<< HEAD
     # Combine into multi-symbol DF with optimized dict comprehension
     if fast_mode:
         # Pre-allocate arrays for faster operation
@@ -106,38 +93,10 @@
     # Signal: 1 if index > SMA, else 0 (vectorized operation)
     signal = (index_price > sma).astype(np.int8)
     
-=======
-    # Combine into multi-symbol DF
-    closes = pd.DataFrame(
-        {sym.split("USDT")[0]: df_prices[sym]["close"] for sym in SYMBOLS}
-    )
-    highs = pd.DataFrame(
-        {sym.split("USDT")[0]: df_prices[sym]["high"] for sym in SYMBOLS}
-    )
-    lows = pd.DataFrame(
-        {sym.split("USDT")[0]: df_prices[sym]["low"] for sym in SYMBOLS}
-    )
-
-    # Normalize and create index (equal weight all, including mains and alts)
-    norm_closes = closes / closes.iloc[0]
-    index_price = norm_closes.mean(axis=1)
-
-    # Indicators with TA-lib
-    sma = talib.SMA(index_price, timeperiod=M)
-    atrs = {
-        sym: talib.ATR(highs[sym], lows[sym], closes[sym], timeperiod=atr_period)
-        for sym in closes.columns
-    }
-
-    # Signal: 1 if index > SMA, else 0
-    signal = (index_price > sma).astype(int)
-
->>>>>>> b7a4cf59
     # Simulate trades with fees, no daily rebalance
     # When holding, allocate 50% to mains (25% each BTC/ETH), 50% to alts (equal ~16.67% each)
     capital = 1.0
     position = 0  # 0: cash, 1: holding
-<<<<<<< HEAD
     
     # Optimization: Use NumPy arrays for faster numeric operations
     if fast_mode:
@@ -150,15 +109,10 @@
     n_rows = len(signal)
     equity = []
     equity.append(capital)
-=======
-    holdings = dict.fromkeys(closes.columns, 0.0)  # units held
-    equity = [capital]
->>>>>>> b7a4cf59
     trades = []
     daily_returns = []
 
     main_alloc = 0.5 / len(MAINS)  # e.g., 0.25 each
-<<<<<<< HEAD
     alt_alloc = 0.5 / len(ALTS)   # e.g., ~0.1667 each
     
     # Pre-compute main and alt indices for faster lookup
@@ -166,10 +120,6 @@
         main_indices = [symbol_to_idx[sym.split('USDT')[0]] for sym in MAINS]
         alt_indices = [symbol_to_idx[sym.split('USDT')[0]] for sym in ALTS]
     
-=======
-    alt_alloc = 0.5 / len(ALTS)  # e.g., ~0.1667 each
-
->>>>>>> b7a4cf59
     for i in range(1, len(signal)):
         date = closes.index[i]
         prev_signal = signal.iloc[i - 1]
@@ -177,7 +127,6 @@
 
         if prev_signal == 0 and curr_signal == 1:  # Enter
             entry_capital = capital * (1 - FEE_RATE)
-<<<<<<< HEAD
             
             if fast_mode:
                 # Optimized version with NumPy arrays
@@ -216,38 +165,6 @@
                 trades.append({'date': date, 'action': 'ENTER', 'symbols': SYMBOLS, 
                               'prices': [closes[base_sym].iloc[i] for base_sym in closes.columns], 'sl': sl, 'tp': tp})
         
-=======
-            for sym in MAINS:
-                base_sym = sym.split("USDT")[0]
-                price = closes[base_sym].iloc[i]
-                holdings[base_sym] = (entry_capital * main_alloc) / price
-            for sym in ALTS:
-                base_sym = sym.split("USDT")[0]
-                price = closes[base_sym].iloc[i]
-                holdings[base_sym] = (entry_capital * alt_alloc) / price
-            capital = 0.0
-            position = 1
-            # Use average ATR for SL/TP example
-            avg_atr = sum(atrs[base_sym].iloc[i] for base_sym in closes.columns) / len(
-                closes.columns
-            )
-            avg_price = sum(
-                closes[base_sym].iloc[i] for base_sym in closes.columns
-            ) / len(closes.columns)
-            sl = avg_price - sl_multiplier * avg_atr
-            tp = avg_price + tp_multiplier * avg_atr
-            trades.append(
-                {
-                    "date": date,
-                    "action": "ENTER",
-                    "symbols": SYMBOLS,
-                    "prices": [closes[base_sym].iloc[i] for base_sym in closes.columns],
-                    "sl": sl,
-                    "tp": tp,
-                }
-            )
-
->>>>>>> b7a4cf59
         elif prev_signal == 1 and curr_signal == 0:  # Exit
             if fast_mode:
                 # Vectorized exit calculation
@@ -263,7 +180,6 @@
             
             capital = exit_capital * (1 - FEE_RATE)
             position = 0
-<<<<<<< HEAD
             
             if fast_mode:
                 trades.append({'date': date, 'action': 'EXIT', 'symbols': SYMBOLS, 
@@ -278,23 +194,6 @@
                 current_value = np.sum(holdings * closes.iloc[i].values)
             else:
                 current_value = sum(holdings[base_sym] * closes[base_sym].iloc[i] for base_sym in closes.columns)
-=======
-            trades.append(
-                {
-                    "date": date,
-                    "action": "EXIT",
-                    "symbols": SYMBOLS,
-                    "prices": [closes[base_sym].iloc[i] for base_sym in closes.columns],
-                }
-            )
-
-        # Daily equity
-        if position == 1:
-            current_value = sum(
-                holdings[base_sym] * closes[base_sym].iloc[i]
-                for base_sym in closes.columns
-            )
->>>>>>> b7a4cf59
         else:
             current_value = capital
         
