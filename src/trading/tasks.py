--- conflicted
+++ resolved
@@ -1537,7 +1537,6 @@
 
 @shared_task
 def run_scheduled_backtests():
-<<<<<<< HEAD
     """Placeholder for scheduled backtests task."""
     logger.info("Run scheduled backtests task called - not yet implemented")
     return "Run scheduled backtests - stub"
@@ -1730,8 +1729,4 @@
             
     except Exception as e:
         logger.error(f"Error ingesting market analysis: {e}", exc_info=True)
-        return None
-=======
-    """Legacy wrapper for run_backtest_task."""
-    return run_backtest_task()
->>>>>>> b7a4cf59
+        return None