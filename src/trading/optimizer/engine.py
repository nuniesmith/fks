# src/trading/optimizer/engine.py
"""
Strategy optimizer using Optuna for hyperparameter tuning.

This module provides optimization functionality to find the best
parameters for trading strategies by maximizing the Sharpe ratio.

Features:
- Optuna-powered hyperparameter optimization
- Parallel trial execution for faster optimization
- Progress tracking and visualization
- RAG integration for intelligent parameter suggestions
- Caching of optimization results
"""

from typing import Dict, Any, Optional, List, Tuple
import optuna
from optuna.pruners import MedianPruner
from optuna.samplers import TPESampler
import pandas as pd
from loguru import logger

from trading.backtest import run_backtest


class OptunaOptimizer:
    """
    Advanced strategy optimizer using Optuna for hyperparameter tuning.
    
    This optimizer finds the best trading strategy parameters by maximizing
    the Sharpe ratio using Bayesian optimization with TPE sampler.
    """
    
    def __init__(
        self,
        df_prices: Dict[str, pd.DataFrame],
        n_trials: int = 100,
        n_jobs: int = 1,
        timeout: Optional[int] = None,
        sampler: Optional[optuna.samplers.BaseSampler] = None,
        pruner: Optional[optuna.pruners.BasePruner] = None,
        rag_service: Optional[Any] = None
    ):
        """
        Initialize the optimizer.
        
        Args:
            df_prices: Dictionary of DataFrames with OHLCV data for each symbol
            n_trials: Number of optimization trials
            n_jobs: Number of parallel jobs (-1 for all CPUs)
            timeout: Maximum time in seconds for optimization
            sampler: Optuna sampler (defaults to TPESampler)
            pruner: Optuna pruner (defaults to MedianPruner)
            rag_service: Optional RAG service for intelligent suggestions
        """
        self.df_prices = df_prices
        self.n_trials = n_trials
        self.n_jobs = n_jobs
        self.timeout = timeout
        self.rag_service = rag_service
        
        # Initialize sampler and pruner
        self.sampler = sampler or TPESampler(seed=42)
        self.pruner = pruner or MedianPruner(n_startup_trials=10, n_warmup_steps=5)
        
        # Track best parameters
        self.best_params: Optional[Dict[str, Any]] = None
        self.best_value: Optional[float] = None
        self.study: Optional[optuna.Study] = None
        
        logger.info(
            f"OptunaOptimizer initialized: {n_trials} trials, "
            f"{n_jobs} jobs, RAG={'enabled' if rag_service else 'disabled'}"
        )
    
    def objective(self, trial: optuna.Trial) -> float:
        """
        Optuna objective function for strategy optimization.
        
        Args:
            trial: Optuna trial object
        
        Returns:
            float: Sharpe ratio (optimization target)
        """
        # Get parameter suggestions from RAG if available
        if self.rag_service and trial.number == 0:
            try:
                rag_params = self._get_rag_suggestions()
                if rag_params:
                    logger.info(f"RAG suggested parameters: {rag_params}")
            except Exception as e:
                logger.warning(f"Failed to get RAG suggestions: {e}")
        
        # Suggest hyperparameters
        M = trial.suggest_int('M', 5, 200)
        atr_period = trial.suggest_int('atr_period', 5, 30)
        sl_multiplier = trial.suggest_float('sl_multiplier', 1.0, 5.0)
        tp_multiplier = trial.suggest_float('tp_multiplier', 1.0, 10.0)
        
        try:
            # Run backtest with suggested parameters
            metrics, _, _, _ = run_backtest(
                self.df_prices, M, atr_period, sl_multiplier, tp_multiplier
            )
            
            sharpe = metrics['Sharpe']
            
            # Report intermediate values for pruning
            trial.report(sharpe, trial.number)
            
            # Check if trial should be pruned
            if trial.should_prune():
                raise optuna.TrialPruned()
            
            return sharpe
            
        except Exception as e:
            logger.error(f"Trial {trial.number} failed: {e}")
            # Return a very poor value so this trial is discarded
            return -999.0
    
    def optimize(self, study_name: Optional[str] = None) -> Dict[str, Any]:
        """
        Run the optimization process.
        
        Args:
            study_name: Name for the Optuna study (optional)
        
        Returns:
            Dict with optimization results including best parameters and value
        """
        logger.info(f"Starting optimization: {self.n_trials} trials")
        
        # Create study
        study_name = study_name or "strategy_optimization"
        self.study = optuna.create_study(
            study_name=study_name,
            direction="maximize",
            sampler=self.sampler,
            pruner=self.pruner
        )
        
        # Run optimization
        self.study.optimize(
            self.objective,
            n_trials=self.n_trials,
            n_jobs=self.n_jobs,
            timeout=self.timeout,
            show_progress_bar=True
        )
        
        # Store best results
        self.best_params = self.study.best_params
        self.best_value = self.study.best_value
        
        logger.info(f"Optimization complete: Best Sharpe={self.best_value:.4f}")
        logger.info(f"Best parameters: {self.best_params}")
        
        return {
            "best_params": self.best_params,
            "best_value": self.best_value,
            "n_trials": len(self.study.trials),
            "best_trial": self.study.best_trial.number
        }
    
    def get_optimization_history(self) -> pd.DataFrame:
        """
        Get the optimization history as a DataFrame.
        
        Returns:
            DataFrame with trial results
        """
        if not self.study:
            raise ValueError("No optimization has been run yet")
        
        return self.study.trials_dataframe()
    
    def get_best_params(self) -> Optional[Dict[str, Any]]:
        """Get the best parameters found during optimization."""
        return self.best_params
    
    def get_param_importance(self) -> Dict[str, float]:
        """
        Get the importance of each parameter.
        
        Returns:
            Dict mapping parameter names to importance scores
        """
        if not self.study:
            raise ValueError("No optimization has been run yet")
        
        try:
            importance = optuna.importance.get_param_importances(self.study)
            return importance
        except Exception as e:
            logger.warning(f"Failed to compute parameter importance: {e}")
            return {}
    
    def _get_rag_suggestions(self) -> Optional[Dict[str, Any]]:
        """
        Get parameter suggestions from RAG service based on market conditions.
        
        Returns:
            Dict with suggested parameter ranges or None
        """
        if not self.rag_service:
            return None
        
        try:
            # Query RAG for parameter suggestions
            query = """Based on current market conditions and historical performance,
            suggest optimal parameter ranges for a trading strategy with:
            - M (moving average period): range 5-200
            - atr_period (ATR calculation period): range 5-30
            - sl_multiplier (stop loss multiplier): range 1.0-5.0
            - tp_multiplier (take profit multiplier): range 1.0-10.0
            
            Consider volatility, trend strength, and recent market behavior.
            Respond with specific recommended values or ranges."""
            
            response = self.rag_service.query(query, max_results=3)
            
            # Parse RAG response (simplified - would need more sophisticated parsing)
            if response and "context" in response:
                logger.info("RAG suggestions retrieved successfully")
                return response
            
        except Exception as e:
            logger.error(f"Failed to get RAG suggestions: {e}")
        
        return None


def objective(trial, df_prices):
    """
<<<<<<< HEAD
    Legacy objective function for backward compatibility.
    
=======
    Optuna objective function for strategy optimization.

>>>>>>> b7a4cf59
    Args:
        trial: Optuna trial object
        df_prices: Dictionary of DataFrames with OHLCV data

    Returns:
        float: Sharpe ratio (optimization target)
    """
    M = trial.suggest_int("M", 5, 200)
    atr_period = trial.suggest_int("atr_period", 5, 30)
    sl_multiplier = trial.suggest_float("sl_multiplier", 1.0, 5.0)
    tp_multiplier = trial.suggest_float("tp_multiplier", 1.0, 10.0)

    metrics, _, _, _ = run_backtest(
        df_prices, M, atr_period, sl_multiplier, tp_multiplier
    )

    return metrics["Sharpe"]<|MERGE_RESOLUTION|>--- conflicted
+++ resolved
@@ -234,13 +234,8 @@
 
 def objective(trial, df_prices):
     """
-<<<<<<< HEAD
     Legacy objective function for backward compatibility.
     
-=======
-    Optuna objective function for strategy optimization.
-
->>>>>>> b7a4cf59
     Args:
         trial: Optuna trial object
         df_prices: Dictionary of DataFrames with OHLCV data
